{
    "name": "birke/rememberme",
    "version": "4.0.1",
    "description": "Secure \"Remember Me\" functionality",
    "keywords": [ "cookie", "remember", "security"],
    "homepage": "https://github.com/gbirke/rememberme",
    "license": "MIT",
    "authors": [
        {
            "name": "Gabriel Birke",
            "email": "gb@birke-software.de"
        }
    ],
    "minimum-stability": "stable",
    "autoload": {
        "psr-4": {"Birke\\Rememberme\\": "src/"}
    },
    "require": {
<<<<<<< HEAD
        "php": "^7.3 || ^8.0"
    },
    "require-dev": {
        "phpunit/phpunit": "^9.0",
=======
		"php": "^7.4 || ^8.0"
    },
    "require-dev": {
        "phpunit/phpunit": "^9.5",
>>>>>>> fe2a5b2d
        "ircmaxell/random-lib": "^1.1",
        "escapestudios/symfony2-coding-standard": "~3.11",
        "squizlabs/php_codesniffer": "^3.5"
    },
    "suggest": {
        "ext-pdo": "*",
        "ircmaxell/random-lib": "For generating random tokens with different entropy sources",
        "predis/predis": "Needed if you used Redis storage"
    },
    "scripts": {
        "test": "phpunit",
        "cs": "phpcs -p -s",
        "ci": ["@test", "@cs"]
    }
}<|MERGE_RESOLUTION|>--- conflicted
+++ resolved
@@ -16,17 +16,10 @@
         "psr-4": {"Birke\\Rememberme\\": "src/"}
     },
     "require": {
-<<<<<<< HEAD
-        "php": "^7.3 || ^8.0"
-    },
-    "require-dev": {
-        "phpunit/phpunit": "^9.0",
-=======
 		"php": "^7.4 || ^8.0"
     },
     "require-dev": {
         "phpunit/phpunit": "^9.5",
->>>>>>> fe2a5b2d
         "ircmaxell/random-lib": "^1.1",
         "escapestudios/symfony2-coding-standard": "~3.11",
         "squizlabs/php_codesniffer": "^3.5"
