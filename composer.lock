--- conflicted
+++ resolved
@@ -4,11 +4,7 @@
         "Read more about it at https://getcomposer.org/doc/01-basic-usage.md#installing-dependencies",
         "This file is @generated automatically"
     ],
-<<<<<<< HEAD
-    "content-hash": "2901224e750ab04e8f2654f0c8819339",
-=======
     "content-hash": "1c0d908f184b88d62099b0cbc1ebd735",
->>>>>>> fe2a5b2d
     "packages": [],
     "packages-dev": [
         {
@@ -422,18 +418,6 @@
         },
         {
             "name": "phar-io/version",
-<<<<<<< HEAD
-            "version": "3.0.4",
-            "source": {
-                "type": "git",
-                "url": "https://github.com/phar-io/version.git",
-                "reference": "e4782611070e50613683d2b9a57730e9a3ba5451"
-            },
-            "dist": {
-                "type": "zip",
-                "url": "https://api.github.com/repos/phar-io/version/zipball/e4782611070e50613683d2b9a57730e9a3ba5451",
-                "reference": "e4782611070e50613683d2b9a57730e9a3ba5451",
-=======
             "version": "3.1.0",
             "source": {
                 "type": "git",
@@ -444,7 +428,6 @@
                 "type": "zip",
                 "url": "https://api.github.com/repos/phar-io/version/zipball/bae7c545bef187884426f042434e561ab1ddb182",
                 "reference": "bae7c545bef187884426f042434e561ab1ddb182",
->>>>>>> fe2a5b2d
                 "shasum": ""
             },
             "require": {
@@ -480,15 +463,9 @@
             "description": "Library for handling version information and constraints",
             "support": {
                 "issues": "https://github.com/phar-io/version/issues",
-<<<<<<< HEAD
-                "source": "https://github.com/phar-io/version/tree/3.0.4"
-            },
-            "time": "2020-12-13T23:18:30+00:00"
-=======
                 "source": "https://github.com/phar-io/version/tree/3.1.0"
             },
             "time": "2021-02-23T14:00:09+00:00"
->>>>>>> fe2a5b2d
         },
         {
             "name": "phpdocumentor/reflection-common",
@@ -650,18 +627,6 @@
         },
         {
             "name": "phpspec/prophecy",
-<<<<<<< HEAD
-            "version": "1.12.2",
-            "source": {
-                "type": "git",
-                "url": "https://github.com/phpspec/prophecy.git",
-                "reference": "245710e971a030f42e08f4912863805570f23d39"
-            },
-            "dist": {
-                "type": "zip",
-                "url": "https://api.github.com/repos/phpspec/prophecy/zipball/245710e971a030f42e08f4912863805570f23d39",
-                "reference": "245710e971a030f42e08f4912863805570f23d39",
-=======
             "version": "1.13.0",
             "source": {
                 "type": "git",
@@ -672,7 +637,6 @@
                 "type": "zip",
                 "url": "https://api.github.com/repos/phpspec/prophecy/zipball/be1996ed8adc35c3fd795488a653f4b518be70ea",
                 "reference": "be1996ed8adc35c3fd795488a653f4b518be70ea",
->>>>>>> fe2a5b2d
                 "shasum": ""
             },
             "require": {
@@ -724,24 +688,6 @@
             ],
             "support": {
                 "issues": "https://github.com/phpspec/prophecy/issues",
-<<<<<<< HEAD
-                "source": "https://github.com/phpspec/prophecy/tree/1.12.2"
-            },
-            "time": "2020-12-19T10:15:11+00:00"
-        },
-        {
-            "name": "phpunit/php-code-coverage",
-            "version": "9.2.5",
-            "source": {
-                "type": "git",
-                "url": "https://github.com/sebastianbergmann/php-code-coverage.git",
-                "reference": "f3e026641cc91909d421802dd3ac7827ebfd97e1"
-            },
-            "dist": {
-                "type": "zip",
-                "url": "https://api.github.com/repos/sebastianbergmann/php-code-coverage/zipball/f3e026641cc91909d421802dd3ac7827ebfd97e1",
-                "reference": "f3e026641cc91909d421802dd3ac7827ebfd97e1",
-=======
                 "source": "https://github.com/phpspec/prophecy/tree/1.13.0"
             },
             "time": "2021-03-17T13:42:18+00:00"
@@ -758,7 +704,6 @@
                 "type": "zip",
                 "url": "https://api.github.com/repos/sebastianbergmann/php-code-coverage/zipball/f6293e1b30a2354e8428e004689671b83871edde",
                 "reference": "f6293e1b30a2354e8428e004689671b83871edde",
->>>>>>> fe2a5b2d
                 "shasum": ""
             },
             "require": {
@@ -814,11 +759,7 @@
             ],
             "support": {
                 "issues": "https://github.com/sebastianbergmann/php-code-coverage/issues",
-<<<<<<< HEAD
-                "source": "https://github.com/sebastianbergmann/php-code-coverage/tree/9.2.5"
-=======
                 "source": "https://github.com/sebastianbergmann/php-code-coverage/tree/9.2.6"
->>>>>>> fe2a5b2d
             },
             "funding": [
                 {
@@ -826,11 +767,7 @@
                     "type": "github"
                 }
             ],
-<<<<<<< HEAD
-            "time": "2020-11-28T06:44:49+00:00"
-=======
             "time": "2021-03-28T07:26:59+00:00"
->>>>>>> fe2a5b2d
         },
         {
             "name": "phpunit/php-file-iterator",
@@ -1001,7 +938,6 @@
             "homepage": "https://github.com/sebastianbergmann/php-text-template/",
             "keywords": [
                 "template"
-<<<<<<< HEAD
             ],
             "support": {
                 "issues": "https://github.com/sebastianbergmann/php-text-template/issues",
@@ -1013,19 +949,6 @@
                     "type": "github"
                 }
             ],
-=======
-            ],
-            "support": {
-                "issues": "https://github.com/sebastianbergmann/php-text-template/issues",
-                "source": "https://github.com/sebastianbergmann/php-text-template/tree/2.0.4"
-            },
-            "funding": [
-                {
-                    "url": "https://github.com/sebastianbergmann",
-                    "type": "github"
-                }
-            ],
->>>>>>> fe2a5b2d
             "time": "2020-10-26T05:33:50+00:00"
         },
         {
@@ -1074,7 +997,6 @@
             "homepage": "https://github.com/sebastianbergmann/php-timer/",
             "keywords": [
                 "timer"
-<<<<<<< HEAD
             ],
             "support": {
                 "issues": "https://github.com/sebastianbergmann/php-timer/issues",
@@ -1086,35 +1008,10 @@
                     "type": "github"
                 }
             ],
-=======
-            ],
-            "support": {
-                "issues": "https://github.com/sebastianbergmann/php-timer/issues",
-                "source": "https://github.com/sebastianbergmann/php-timer/tree/5.0.3"
-            },
-            "funding": [
-                {
-                    "url": "https://github.com/sebastianbergmann",
-                    "type": "github"
-                }
-            ],
->>>>>>> fe2a5b2d
             "time": "2020-10-26T13:16:10+00:00"
         },
         {
             "name": "phpunit/phpunit",
-<<<<<<< HEAD
-            "version": "9.5.2",
-            "source": {
-                "type": "git",
-                "url": "https://github.com/sebastianbergmann/phpunit.git",
-                "reference": "f661659747f2f87f9e72095bb207bceb0f151cb4"
-            },
-            "dist": {
-                "type": "zip",
-                "url": "https://api.github.com/repos/sebastianbergmann/phpunit/zipball/f661659747f2f87f9e72095bb207bceb0f151cb4",
-                "reference": "f661659747f2f87f9e72095bb207bceb0f151cb4",
-=======
             "version": "9.5.4",
             "source": {
                 "type": "git",
@@ -1125,7 +1022,6 @@
                 "type": "zip",
                 "url": "https://api.github.com/repos/sebastianbergmann/phpunit/zipball/c73c6737305e779771147af66c96ca6a7ed8a741",
                 "reference": "c73c6737305e779771147af66c96ca6a7ed8a741",
->>>>>>> fe2a5b2d
                 "shasum": ""
             },
             "require": {
@@ -1203,11 +1099,7 @@
             ],
             "support": {
                 "issues": "https://github.com/sebastianbergmann/phpunit/issues",
-<<<<<<< HEAD
-                "source": "https://github.com/sebastianbergmann/phpunit/tree/9.5.2"
-=======
                 "source": "https://github.com/sebastianbergmann/phpunit/tree/9.5.4"
->>>>>>> fe2a5b2d
             },
             "funding": [
                 {
@@ -1219,11 +1111,7 @@
                     "type": "github"
                 }
             ],
-<<<<<<< HEAD
-            "time": "2021-02-02T14:45:58+00:00"
-=======
             "time": "2021-03-23T07:16:29+00:00"
->>>>>>> fe2a5b2d
         },
         {
             "name": "sebastian/cli-parser",
@@ -2247,11 +2135,7 @@
         },
         {
             "name": "symfony/polyfill-ctype",
-<<<<<<< HEAD
-            "version": "v1.22.0",
-=======
             "version": "v1.22.1",
->>>>>>> fe2a5b2d
             "source": {
                 "type": "git",
                 "url": "https://github.com/symfony/polyfill-ctype.git",
@@ -2310,11 +2194,7 @@
                 "portable"
             ],
             "support": {
-<<<<<<< HEAD
-                "source": "https://github.com/symfony/polyfill-ctype/tree/v1.22.0"
-=======
                 "source": "https://github.com/symfony/polyfill-ctype/tree/v1.22.1"
->>>>>>> fe2a5b2d
             },
             "funding": [
                 {
@@ -2384,22 +2264,6 @@
         },
         {
             "name": "webmozart/assert",
-<<<<<<< HEAD
-            "version": "1.9.1",
-            "source": {
-                "type": "git",
-                "url": "https://github.com/webmozarts/assert.git",
-                "reference": "bafc69caeb4d49c39fd0779086c03a3738cbb389"
-            },
-            "dist": {
-                "type": "zip",
-                "url": "https://api.github.com/repos/webmozarts/assert/zipball/bafc69caeb4d49c39fd0779086c03a3738cbb389",
-                "reference": "bafc69caeb4d49c39fd0779086c03a3738cbb389",
-                "shasum": ""
-            },
-            "require": {
-                "php": "^5.3.3 || ^7.0 || ^8.0",
-=======
             "version": "1.10.0",
             "source": {
                 "type": "git",
@@ -2414,16 +2278,11 @@
             },
             "require": {
                 "php": "^7.2 || ^8.0",
->>>>>>> fe2a5b2d
                 "symfony/polyfill-ctype": "^1.8"
             },
             "conflict": {
                 "phpstan/phpstan": "<0.12.20",
-<<<<<<< HEAD
-                "vimeo/psalm": "<3.9.1"
-=======
                 "vimeo/psalm": "<4.6.1 || 4.6.2"
->>>>>>> fe2a5b2d
             },
             "require-dev": {
                 "phpunit/phpunit": "^8.5.13"
@@ -2457,15 +2316,9 @@
             ],
             "support": {
                 "issues": "https://github.com/webmozarts/assert/issues",
-<<<<<<< HEAD
-                "source": "https://github.com/webmozarts/assert/tree/1.9.1"
-            },
-            "time": "2020-07-08T17:02:28+00:00"
-=======
                 "source": "https://github.com/webmozarts/assert/tree/1.10.0"
             },
             "time": "2021-03-09T10:59:23+00:00"
->>>>>>> fe2a5b2d
         }
     ],
     "aliases": [],
@@ -2474,11 +2327,7 @@
     "prefer-stable": false,
     "prefer-lowest": false,
     "platform": {
-<<<<<<< HEAD
-        "php": "^7.3 || ^8.0"
-=======
         "php": "^7.4 || ^8.0"
->>>>>>> fe2a5b2d
     },
     "platform-dev": [],
     "plugin-api-version": "2.0.0"
