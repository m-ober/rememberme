<?php

/**
 * @license MIT
 */

namespace Birke\Rememberme\Storage;

/**
 * Redis-Based Storage
 *
 * @author Michaël Thieulin
 */
<<<<<<< HEAD
class Redis extends AbstractStorage
=======
class RedisStorage implements StorageInterface
>>>>>>> 517a12ea
{
    /**
     * @var \Predis\Client
     */
    protected $client;

    /**
     * @var string
     */
    protected $keyPrefix = 'rememberme';


    /**
     * @param \Predis\Client $client
     * @param string         $keyPrefix
     */
    public function __construct(\Predis\Client $client, $keyPrefix = 'rememberme')
    {
        $this->client = $client;
        $this->keyPrefix = $keyPrefix;
    }

    /**
     * @param mixed  $credential
     * @param string $token
     * @param string $persistentToken
     *
     * @return int
     */
    public function findTriplet($credential, $token, $persistentToken)
    {
        // Hash the tokens, because they can contain a salt and can be accessed in redis
        $persistentToken = $this->hash($persistentToken);
        $token = $this->hash($token);
        $key = $this->getKeyname($credential, $persistentToken);

        if ($this->client->exists($key) === 0) {
            return self::TRIPLET_NOT_FOUND;
        }

        $redisToken = trim($this->client->get($key));

        if ($redisToken === $token) {
            return self::TRIPLET_FOUND;
        }

        return self::TRIPLET_INVALID;
    }

    /**
     * @param mixed  $credential
     * @param string $token
     * @param string $persistentToken
     * @param int    $expire
     *
     * @return $this
     */
    public function storeTriplet($credential, $token, $persistentToken, $expire = 0)
    {
        // Hash the tokens, because they can contain a salt and can be accessed in redis
        $persistentToken = $this->hash($persistentToken);
        $token = $this->hash($token);
        $key = $this->getKeyname($credential, $persistentToken);
        $this->client->set($key, $token);

        if ($expire > 0) {
            $this->client->expireat($key, $expire);
        }

        return $this;
    }

    /**
     * Replace current token after successful authentication
     * @param mixed  $credential
     * @param string $token
     * @param string $persistentToken
     * @param int    $expire
     */
    public function replaceTriplet($credential, $token, $persistentToken, $expire = 0)
    {
        $this->cleanTriplet($credential, $persistentToken);
        $this->storeTriplet($credential, $token, $persistentToken, $expire);
    }

    /**
     * @param mixed  $credential
     * @param string $persistentToken
     */
    public function cleanTriplet($credential, $persistentToken)
    {
        $persistentToken = $this->hash($persistentToken);
        $key = $this->getKeyname($credential, $persistentToken);

        if ($this->client->exists($key) === 1) {
            $this->client->del($key);
        }
    }

    /**
     * @param mixed $credential
     */
    public function cleanAllTriplets($credential)
    {
        foreach ($this->client->keys($this->keyPrefix.':'.$credential.':*') as $key) {
            $this->client->del($key);
        }
    }

    /**
     * Remove all expired triplets of all users.
     *
     * @param int $expiryTime Timestamp, all tokens before this time will be deleted
     *
     * @return void
     */
    public function cleanExpiredTokens($expiryTime)
    {
        // Redis will automatically delete the key after the timeout has expired.
    }

    /**
     * @param string $credential
     * @param string $persistentToken
     *
     * @return string
     */
    protected function getKeyname($credential, $persistentToken)
    {
        return $this->keyPrefix.':'.$credential.':'.$persistentToken;
    }
}<|MERGE_RESOLUTION|>--- conflicted
+++ resolved
@@ -11,11 +11,7 @@
  *
  * @author Michaël Thieulin
  */
-<<<<<<< HEAD
-class Redis extends AbstractStorage
-=======
-class RedisStorage implements StorageInterface
->>>>>>> 517a12ea
+class RedisStorage extends AbstractStorage
 {
     /**
      * @var \Predis\Client
