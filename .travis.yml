language: php
php:
<<<<<<< HEAD
  - '7.3'
=======
>>>>>>> fe2a5b2d
  - '7.4'
  - '8.0'

sudo: false

install:
  - travis_retry composer install

script:
  - composer ci

cache:
  directories:
  - "$HOME/.composer/cache"

notifications:
  email:
    on_success: change
    on_failure: always<|MERGE_RESOLUTION|>--- conflicted
+++ resolved
@@ -1,9 +1,5 @@
 language: php
 php:
-<<<<<<< HEAD
-  - '7.3'
-=======
->>>>>>> fe2a5b2d
   - '7.4'
   - '8.0'
 
